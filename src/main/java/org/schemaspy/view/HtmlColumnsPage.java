--- conflicted
+++ resolved
@@ -146,13 +146,8 @@
         HashMap<String, Object> scopes = new HashMap<String, Object>();
         scopes.put("columns", tableColumns);
 
-<<<<<<< HEAD
-        MustacheWriter mw = new MustacheWriter(outputDir, scopes, getPathToRoot(), database.getName());
+        MustacheWriter mw = new MustacheWriter(outputDir, scopes, getPathToRoot(), database.getName(), false);
         mw.write("column.html", "columns.html", "column.js");
-=======
-        MustacheWriter mw = new MustacheWriter(outputDir, scopes, getPathToRoot(), database.getName(), false);
-        mw.write("layout/column.html", "columns.html", "column.js");
->>>>>>> c7741d93
     }
 
     public void writeMainTableHeader(boolean hasTableIds, ColumnInfo selectedColumn, LineWriter out) throws IOException {
