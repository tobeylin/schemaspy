package org.schemaspy.view;

import com.github.mustachejava.DefaultMustacheFactory;
import com.github.mustachejava.Mustache;
import com.github.mustachejava.MustacheFactory;
import org.apache.commons.io.FileUtils;
import org.apache.commons.io.IOUtils;
import org.schemaspy.Config;
import org.schemaspy.model.InvalidConfigurationException;
import org.schemaspy.util.Version;

import java.io.*;
import java.util.HashMap;

/**
 * Created by rkasa on 2016-03-22.
 */
public class MustacheWriter {
    private File outputDir;
    private HashMap<String, Object> scopes;
    private  String rootPath;
    private  String rootPathtoHome;
    private String databaseName;
<<<<<<< HEAD
    private String templateDirectory = Config.getInstance().getTemplateDirectory();
=======
    private boolean isMultipleSchemas;
>>>>>>> c7741d93

    public MustacheWriter(File outputDir, HashMap<String, Object> scopes, String rootPath, String databaseName, boolean isMultipleSchemas) {
        this.outputDir = outputDir;
        this.scopes = scopes;
        this.rootPath = rootPath;
        this.isMultipleSchemas = isMultipleSchemas;
        boolean isOneOfMultipleSchemas = Config.getInstance().isOneOfMultipleSchemas();

        if(isOneOfMultipleSchemas){
            this.rootPathtoHome = "../"+rootPath;
        }else{
            this.rootPathtoHome = rootPath;
        }
        this.databaseName = databaseName;
    }

    public void write(String templatePath, String destination, String scriptFileName) {
        MustacheFactory mf = new DefaultMustacheFactory();
        MustacheFactory contentMf = new DefaultMustacheFactory();
        StringWriter content = new StringWriter();
        StringWriter result = new StringWriter();
        FileUtils fileUtils = new FileUtils();

        HashMap<String, Object> mainScope = new HashMap<String, Object>();
        //URL containerTemplate = getClass().getResource(Paths.get(templateDirectory,"container.html").toString());
       // URL template = getClass().getResource(templatePath);

        try {
            Mustache mustache = mf.compile(getReader(new File(templateDirectory,templatePath).toString()),"template");
            mustache.execute(result, scopes).flush();

            mainScope.put("databaseName", databaseName);
            mainScope.put("content", result);
            mainScope.put("pageScript",scriptFileName);
            mainScope.put("rootPath", rootPath);
            mainScope.put("rootPathtoHome", rootPathtoHome);
            mainScope.put("isMultipleSchemas", isMultipleSchemas);
            Version version = new Version();
            mainScope.put("version", version.getVersion());

            Mustache mustacheContent = contentMf.compile(getReader(new File(templateDirectory,"container.html").toString()), "container");
            mustacheContent.execute(content, mainScope).flush();

            File destinationFile = new File(outputDir, destination);

            fileUtils.writeStringToFile(destinationFile, content.toString(), "UTF-8");
        } catch (IOException e) {
            e.printStackTrace();
        }
    }

    private static StringReader getReader(String fileName) throws IOException {
    	InputStream cssStream = null;
        if (new File(fileName).exists()){
        	cssStream = new FileInputStream(fileName);
        }else if (new File(System.getProperty("user.dir"), fileName).exists()){
	        	cssStream = new FileInputStream(fileName);
        }

        if (cssStream == null)
            throw new ParseException("Unable to find requested file: " + fileName);
        String inputStream = IOUtils.toString(cssStream, "UTF-8").toString();
        return new StringReader(inputStream);
    }

    /**
     * Indicates an exception in parsing the css
     */
    public static class ParseException extends InvalidConfigurationException {
        private static final long serialVersionUID = 1L;

        /**
         * @param cause root exception that caused the failure
         */
        public ParseException(Exception cause) {
            super(cause);
        }

        /**
         * @param msg textual description of the failure
         */
        public ParseException(String msg) {
            super(msg);
        }
    }

}<|MERGE_RESOLUTION|>--- conflicted
+++ resolved
@@ -21,11 +21,8 @@
     private  String rootPath;
     private  String rootPathtoHome;
     private String databaseName;
-<<<<<<< HEAD
+    private boolean isMultipleSchemas;
     private String templateDirectory = Config.getInstance().getTemplateDirectory();
-=======
-    private boolean isMultipleSchemas;
->>>>>>> c7741d93
 
     public MustacheWriter(File outputDir, HashMap<String, Object> scopes, String rootPath, String databaseName, boolean isMultipleSchemas) {
         this.outputDir = outputDir;
