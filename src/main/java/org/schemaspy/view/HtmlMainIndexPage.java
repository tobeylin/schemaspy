--- conflicted
+++ resolved
@@ -78,13 +78,8 @@
         scopes.put("database", database);
         scopes.put("databaseName", databaseName);
 
-<<<<<<< HEAD
-        MustacheWriter mw = new MustacheWriter(outputDir, scopes, "", database.getName());
+        MustacheWriter mw = new MustacheWriter(outputDir, scopes, "", database.getName(), false);
         mw.write("main.html", "index.html", "main.js");
-=======
-        MustacheWriter mw = new MustacheWriter(outputDir, scopes, "", database.getName(), false);
-        mw.write("layout/main.html", "index.html", "main.js");
->>>>>>> c7741d93
     }
 
     private String getDatabaseDescription(Database db) {
